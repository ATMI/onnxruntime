--- conflicted
+++ resolved
@@ -1,5 +1,5 @@
 // Copyright (c) Microsoft Corporation. All rights reserved.
-// Licensed under the MIT License.
+ // Licensed under the MIT License.
 
 #include "lib/Api/pch/pch.h"
 
@@ -20,8 +20,8 @@
 static const auto c_enable_debug_output = L"EnableDebugOutput";
 
 namespace guid_details {
-// This GUID is to be used for delimiting ML-related categories of capturable work.
-// {D113B493-BBA2-4993-8608-D706A73B91CE}
+ // This GUID is to be used for delimiting ML-related categories of capturable work.
+ // {D113B493-BBA2-4993-8608-D706A73B91CE}
 struct __declspec(uuid("D113B493-BBA2-4993-8608-D706A73B91CE")) __declspec(novtable
 ) WINML_PIX_EVAL_CAPTURABLE_WORK_GUID {};
 }  // namespace guid_details
@@ -29,21 +29,12 @@
 
 namespace WINMLP {
 
-<<<<<<< HEAD
-LearningModelSession::LearningModelSession(_winml::IEngine* engine) : operator_registry_(nullptr, nullptr),
-                                                                      model_(nullptr),
-                                                                      device_(LearningModelDeviceKind::Cpu),
-                                                                      session_options_(nullptr)
-{
-    engine_.copy_from(engine);
-=======
 LearningModelSession::LearningModelSession(_winml::IEngine* engine)
   : operator_registry_(nullptr, nullptr),
     model_(nullptr),
     device_(LearningModelDeviceKind::Cpu),
     session_options_(nullptr) {
   engine_.copy_from(engine);
->>>>>>> 92b6e10d
 }
 
 LearningModelSession::LearningModelSession(winml::LearningModel const& model) try
@@ -70,7 +61,7 @@
 WINML_CATCH_ALL
 
 _winml::IModel* LearningModelSession::GetOptimizedModel() {
-  // Get the model proto
+   // Get the model proto
 
   auto should_close_model = session_options_ != nullptr && session_options_.CloseModelOnSessionCreation();
 
@@ -81,18 +72,18 @@
   com_ptr<_winml::IModel> model;
 
   {
-    // Lock the model detach/copy since multiple threads can access concurrently
+     // Lock the model detach/copy since multiple threads can access concurrently
     CWinMLAutoLock lock(&session_creation_lock_);
 
-    // Throw if the model has been disposed and is not capable of creating
-    // new sessions.
+      // Throw if the model has been disposed and is not capable of creating
+     // new sessions.
     auto model_impl = model_.as<winmlp::LearningModel>();
     WINML_THROW_HR_IF_TRUE_MSG(E_INVALIDARG, model_impl->IsDisposed(), "The model has been disposed.");
 
     model.attach(should_close_model ? model_impl->DetachModel() : model_impl->CloneModel());
   }
 
-  // Ensure that the model is runnable on the device
+    // Ensure that the model is runnable on the device
   auto isFloat16Supported = device_.as<winmlp::LearningModelDevice>()->GetD3DDeviceCache()->IsFloat16Supported();
   if (!isFloat16Supported) {
     WINML_THROW_IF_FAILED(model->ModelEnsureNoFloat16());
@@ -101,13 +92,13 @@
 }
 
 void LearningModelSession::Initialize() {
-  // Begin recording session creation telemetry
+   // Begin recording session creation telemetry
   _winmlt::TelemetryEvent session_creation_event(_winmlt::EventCategory::kSessionCreation);
-  // Get the optimized model proto from the learning model
+   // Get the optimized model proto from the learning model
   com_ptr<_winml::IModel> model;
   model.attach(GetOptimizedModel());
 
-  // Create the session builder
+    // Create the session builder
   auto device_impl = device_.as<winmlp::LearningModelDevice>();
   auto model_impl = model_.as<winmlp::LearningModel>();
 
@@ -121,8 +112,7 @@
     );
     WINML_THROW_IF_FAILED(engine_builder->SetMetacommandsEnabled(device_impl->MetacommandsEnabled()));
 
-    if (model_impl->GetOperatorRegistry())
-    {
+    if (model_impl->GetOperatorRegistry()) {
       winrt::com_ptr<IMLOperatorRegistryPrivate> registryPrivate;
       WINML_THROW_IF_FAILED(model_impl->GetOperatorRegistry()->QueryInterface(IID_PPV_ARGS(registryPrivate.put())));
       WINML_THROW_IF_FAILED(engine_builder->SetBfcAllocatorEnabled(!registryPrivate->HasExternalOperators()));
@@ -131,7 +121,7 @@
 
   auto num_intra_op_threads = device_impl->NumberOfIntraOpThreads();
   auto allow_spinning = device_impl->AllowSpinning();
-  // Make onnxruntime apply the batch size override, if any
+   // Make onnxruntime apply the batch size override, if any
   if (session_options_) {
     if (session_options_.BatchSizeOverride() != 0) {
       WINML_THROW_IF_FAILED(engine_builder->SetBatchSizeOverride(session_options_.BatchSizeOverride()));
@@ -140,7 +130,7 @@
     com_ptr<winmlp::LearningModelSessionOptions> session_options_impl =
       session_options_.as<winmlp::LearningModelSessionOptions>();
 
-    // Make onnxruntime apply named dimension overrides, if any
+      // Make onnxruntime apply named dimension overrides, if any
     if (session_options_impl && session_options_impl->NamedDimensionOverrides().Size() > 0) {
       WINML_THROW_IF_FAILED(engine_builder->SetNamedDimensionOverrides(session_options_impl->NamedDimensionOverrides())
       );
@@ -156,13 +146,8 @@
     }
   }
 
-<<<<<<< HEAD
-  bool create_local_thread_pool = allow_spinning != device_impl->AllowSpinning() ||
-                                  num_intra_op_threads != device_impl->NumberOfIntraOpThreads();
-=======
   bool create_local_thread_pool =
     allow_spinning != device_impl->AllowSpinning() || num_intra_op_threads != device_impl->NumberOfIntraOpThreads();
->>>>>>> 92b6e10d
   if (create_local_thread_pool) {
     WINML_THROW_IF_FAILED(engine_builder->SetIntraOpThreadSpinning(allow_spinning));
     WINML_THROW_IF_FAILED(engine_builder->SetIntraOpNumThreadsOverride(num_intra_op_threads));
@@ -179,7 +164,7 @@
   com_ptr<_winml::IEngine> engine;
   WINML_THROW_IF_FAILED(engine_builder->CreateEngine(engine.put()));
 
-  // Register the custom operator registry
+    // Register the custom operator registry
   operator_registry_ =
     MLOperatorRegistry(model_impl->GetOperatorRegistry(), [](auto registry) { registry->Release(); });
   WINML_THROW_IF_FAILED(engine->RegisterCustomRegistry(operator_registry_.get()));
