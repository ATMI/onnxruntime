// Copyright (c) Microsoft Corporation. All rights reserved.
// Licensed under the MIT License.

#include "torch_custom_function_kernel.h"
#include "core/language_interop_ops/pyop/pyop_lib_proxy.h"
#include "core/torch_custom_function/torch_custom_function_register.h"
#include <thread>

namespace onnxruntime {
namespace contrib {

ONNX_OPERATOR_KERNEL_EX(
    PythonOp,
    kMSDomain,
    1,
    kCpuExecutionProvider,
    KernelDefBuilder()
        .TypeConstraint("T", DataTypeImpl::AllTensorAndSequenceTensorTypes())
        .TypeConstraint("TInt64", DataTypeImpl::GetTensorType<int64_t>()),
    PythonOp);

ONNX_OPERATOR_KERNEL_EX(
    PythonOpGrad,
    kMSDomain,
    1,
    kCpuExecutionProvider,
    KernelDefBuilder()
        .TypeConstraint("T", DataTypeImpl::AllTensorAndSequenceTensorTypes())
        .TypeConstraint("TInt64", DataTypeImpl::GetTensorType<int64_t>()),
    PythonOpGrad);

Status PythonOp::Compute(OpKernelContext* context) const {
  ORT_ENFORCE(context);
<<<<<<< HEAD
=======
  std::cout << "std::this_thread::get_id() in PythonOp::Compute is : " << std::this_thread::get_id() << std::endl;
>>>>>>> 5b2213b1

  auto* ctx_internal = reinterpret_cast<onnxruntime::OpKernelContextInternal*>(context);
  ORT_ENFORCE(nullptr != context);
  auto inputs_count = (size_t)ctx_internal->InputCount();
  auto outputs_count = (size_t)ctx_internal->OutputCount();
  std::vector<OrtValue*> inputs;
  std::vector<void*> outputs;

  for (size_t i = 0; i < inputs_count; ++i) {
    inputs.push_back(const_cast<OrtValue*>(ctx_internal->GetInputMLValue(i)));
  }

  auto log_func = [&](const char* msg) {
    LOGS_DEFAULT(WARNING) << msg << std::endl;
  };

  std::vector<void*> const_args;
  std::vector<int64_t> const_arg_positions;

  for (size_t i = 0; i < input_int_scalars_.size(); ++i) {
    const_arg_positions.emplace_back(input_int_scalar_positions_.at(i));
    const_args.emplace_back(Py_BuildValue("L", static_cast<long long>(input_int_scalars_.at(i))));
  }
  
  for (size_t i = 0; i < input_float_scalars_.size(); ++i) {
    const_arg_positions.emplace_back(input_float_scalar_positions_.at(i));
    const_args.emplace_back(Py_BuildValue("f", input_float_scalars_.at(i)));
  }

  for (size_t i = 0; i < input_int_tuple_begins_.size(); ++i) {
    // Process i-th tuple.
    // Starting index of i-th tuple in the concatenation buffer.
    const size_t begin = input_int_tuple_begins_.at(i);
    // Endding (exclusive) index of i-th tuple in the concatenation buffer.
    const size_t end = (i + 1 == input_int_tuple_begins_.size()) ? input_int_tuples_.size() : input_int_tuple_begins_.at(i + 1);
    PyObject* tuple = PyTuple_New(end - begin);
    for (size_t j = begin; j < end; ++j) {
      PyObject* item = Py_BuildValue("L", input_int_tuples_.at(j));
      PyTuple_SetItem(tuple, j - begin, item);
    }
    const_arg_positions.emplace_back(input_int_tuple_positions_.at(i));
    const_args.emplace_back(tuple);
  }

  for (size_t i = 0; i < input_float_tuple_begins_.size(); ++i) {
    // Process i-th tuple.
    // Starting index of i-th tuple in the concatenation buffer.
    const size_t begin = input_float_tuple_begins_.at(i);
    // Endding (exclusive) index of i-th tuple in the concatenation buffer.
    const size_t end = (i + 1 == input_float_tuple_begins_.size()) ? input_float_tuples_.size() : input_float_tuple_begins_.at(i + 1);
    PyObject* tuple = PyTuple_New(end - begin);
    for (size_t j = begin; j < end; ++j) {
      PyObject* item = Py_BuildValue("f", input_float_tuples_.at(j));
      PyTuple_SetItem(tuple, j - begin, item);
    }
    const_arg_positions.emplace_back(input_float_tuple_positions_.at(i));
    const_args.emplace_back(tuple);
  }

  // occupied[i] being true means the i-th input argument
  // to Python function has been set.
  std::vector<bool> occupied(inputs.size() + const_args.size(), false);

  // We know all non-tensors were set above, so let's catch up.
  for (const auto pos : const_arg_positions) {
    occupied.at(pos) = true;
  }

  // arg_positions[i] is the position index for the i-th tensor input.
  std::vector<int64_t> arg_positions(inputs.size());
  // Search for empty slots for tensors.
  // The i-th empty slot is assigned the i-th input tensor.
  for (size_t i = 0; i < occupied.size(); ++i) {
    if (occupied.at(i)) {
      continue;
    }
    // Find an empty slot whose position index is i.
    arg_positions.push_back(i);
  }

  std::string err;
  auto state = PyOpLibProxy::GetInstance().GetGil();
  ORT_ENFORCE(PyOpLibProxy::GetInstance().InvokePythonAutoGradFunc(instance_, "compute", inputs, arg_positions, outputs,
                                                                   log_func, const_args, const_arg_positions),
              PyOpLibProxy::GetInstance().GetLastErrorMessage(err));  //ORT_ENFORCE
  PyOpLibProxy::GetInstance().PutGil(state);

  // We had the assumption:
  // The 1st output is context index of auto grad function.
  PyObject* ctx_addr = reinterpret_cast<PyObject*>(outputs[0]);
  ORT_ENFORCE(ctx_addr, "Context object pointer should not be null");
<<<<<<< HEAD
  Tensor* ctx_info = context->Output(0, {1});
  ORT_ENFORCE(ctx_info, "first_output_tensor should not be null.");
  int64_t* ctx_info_data = ctx_info->template MutableData<int64_t>();
  *ctx_info_data = onnxruntime::python::OrtTorchFunctionPool::GetInstance().RegisterContext(ctx_addr);

  // The rest outputs are addresses of OrtValue we got from Python script run.
  for (size_t i = 1; i < outputs.size(); ++i) {
    OrtValue* output = reinterpret_cast<OrtValue*>(outputs[i]);
    // OrtValue is not release til now because we keep the values in Python side until the Python class instance is destoyed.
    // If we don't want Python do the lifecycle guarantee, we need consider PY_INCRE here as well, but be careful, need
    // operate on PyObject, directly operating on OrtValue will bring unexpected results.
    ORT_ENFORCE(output != nullptr, "Output tensor's pointer should not be NULL.");
    ORT_RETURN_IF_ERROR(ctx_internal->SetOutputMLValue(i, *output));
=======
  int64_t ctx_index = onnxruntime::python::OrtTorchFunctionPool::GetInstance().RegisterContext(ctx_addr);

  Tensor* first_output_tensor = context->Output(0, {1});
  ORT_ENFORCE(first_output_tensor != nullptr, "first_output_tensor should not be null.");
  int64_t* step_data_new = first_output_tensor->template MutableData<int64_t>();
  *step_data_new = ctx_index;

  for (size_t index = 1; index < outputs_count; ++index) {
    void* forward_ret_ortvalue_addr = outputs[index];
    // OrtValue is not release til now because we keep the values in Python side until the Python class instance is destoyed.
    // If we don't want Python do the lifecycle guarantee, we need consider PY_INCRE here as well, but be careful, need
    // operate on PyObject, directly operating on OrtValue will bring unexpected results.
    auto* forward_ret_ortvalue_ptr = reinterpret_cast<OrtValue*>(forward_ret_ortvalue_addr);
    ORT_ENFORCE(forward_ret_ortvalue_ptr != nullptr, "forward_ret_ortvalue_ptr should not be null");

    Tensor* t = forward_ret_ortvalue_ptr->GetMutable<Tensor>();
    const auto& input_shape = t->Shape();
    const auto num_dim = input_shape.NumDimensions();
    std::cout << "ortvalue addr:" << forward_ret_ortvalue_ptr << ", tenosr addr: " << t
              << ", tensor->MutableDataRaw() addr :" << reinterpret_cast<int64_t>(t->MutableDataRaw())
              << ", num_dim: " << num_dim << std::endl;

    for (size_t i = 0; i < num_dim; ++i) {
      std::cout << "PythonOp::Compute shape : " << input_shape.GetDims()[i] << std::endl;
    }

    ORT_RETURN_IF_ERROR(ctx_internal->SetOutputMLValue(index, *forward_ret_ortvalue_ptr));
>>>>>>> 5b2213b1
  }
  return Status::OK();
}

Status PythonOpGrad::Compute(OpKernelContext* context) const {
  ORT_ENFORCE(context);

  auto* ctx_internal = reinterpret_cast<onnxruntime::OpKernelContextInternal*>(context);
  ORT_ENFORCE(nullptr != context);
  auto inputs_count = (size_t)ctx_internal->InputCount();
  std::vector<OrtValue*> inputs;
  std::vector<void*> outputs;

  const Tensor* first_output_tensor = context->Input<Tensor>(0);
  ORT_ENFORCE(first_output_tensor != nullptr, "first_output_tensor should not be null.");
  const int64_t* context_index_ptr = first_output_tensor->template Data<int64_t>();
  PyObject* ctx_ptr = onnxruntime::python::OrtTorchFunctionPool::GetInstance().GetContext(*context_index_ptr);

  for (size_t i = 1; i < inputs_count; ++i) {
    inputs.push_back(const_cast<OrtValue*>(ctx_internal->GetInputMLValue(i)));
  }

  auto log_func = [&](const char* msg) {
    LOGS_DEFAULT(WARNING) << msg << std::endl;
  };

  std::vector<int64_t> arg_positions(inputs.size());
  for (int64_t i = 0; i < (int64_t)arg_positions.size(); ++i) {
    arg_positions.at(i) = i + 1;
  }

  std::vector<void*> const_args{ctx_ptr};
  std::vector<int64_t> const_arg_positions{0};

  std::string err;
  auto state = PyOpLibProxy::GetInstance().GetGil();
  Py_INCREF(ctx_ptr);
  ORT_ENFORCE(PyOpLibProxy::GetInstance().InvokePythonAutoGradFunc(instance_, "backward_compute", inputs, arg_positions, outputs,
                                                                   log_func, const_args, const_arg_positions),
              PyOpLibProxy::GetInstance().GetLastErrorMessage(err));
  PyOpLibProxy::GetInstance().PutGil(state);

  for (size_t i = 0; i < outputs.size(); ++i) {
    auto* backward_ret_ortvalue_ptr = reinterpret_cast<OrtValue*>(outputs[i]);
    ORT_RETURN_IF_ERROR(ctx_internal->SetOutputMLValue(0, *backward_ret_ortvalue_ptr));
  }

  return Status::OK();
}

}  // namespace contrib
}  // namespace onnxruntime<|MERGE_RESOLUTION|>--- conflicted
+++ resolved
@@ -31,15 +31,11 @@
 
 Status PythonOp::Compute(OpKernelContext* context) const {
   ORT_ENFORCE(context);
-<<<<<<< HEAD
-=======
-  std::cout << "std::this_thread::get_id() in PythonOp::Compute is : " << std::this_thread::get_id() << std::endl;
->>>>>>> 5b2213b1
 
   auto* ctx_internal = reinterpret_cast<onnxruntime::OpKernelContextInternal*>(context);
   ORT_ENFORCE(nullptr != context);
   auto inputs_count = (size_t)ctx_internal->InputCount();
-  auto outputs_count = (size_t)ctx_internal->OutputCount();
+  //auto outputs_count = (size_t)ctx_internal->OutputCount();
   std::vector<OrtValue*> inputs;
   std::vector<void*> outputs;
 
@@ -48,7 +44,8 @@
   }
 
   auto log_func = [&](const char* msg) {
-    LOGS_DEFAULT(WARNING) << msg << std::endl;
+    std::cout << "InvokePythonAutoGradFunc logging:" << msg << std::endl;
+    //LOGS_DEFAULT(WARNING) << msg << std::endl;
   };
 
   std::vector<void*> const_args;
@@ -126,7 +123,6 @@
   // The 1st output is context index of auto grad function.
   PyObject* ctx_addr = reinterpret_cast<PyObject*>(outputs[0]);
   ORT_ENFORCE(ctx_addr, "Context object pointer should not be null");
-<<<<<<< HEAD
   Tensor* ctx_info = context->Output(0, {1});
   ORT_ENFORCE(ctx_info, "first_output_tensor should not be null.");
   int64_t* ctx_info_data = ctx_info->template MutableData<int64_t>();
@@ -140,35 +136,6 @@
     // operate on PyObject, directly operating on OrtValue will bring unexpected results.
     ORT_ENFORCE(output != nullptr, "Output tensor's pointer should not be NULL.");
     ORT_RETURN_IF_ERROR(ctx_internal->SetOutputMLValue(i, *output));
-=======
-  int64_t ctx_index = onnxruntime::python::OrtTorchFunctionPool::GetInstance().RegisterContext(ctx_addr);
-
-  Tensor* first_output_tensor = context->Output(0, {1});
-  ORT_ENFORCE(first_output_tensor != nullptr, "first_output_tensor should not be null.");
-  int64_t* step_data_new = first_output_tensor->template MutableData<int64_t>();
-  *step_data_new = ctx_index;
-
-  for (size_t index = 1; index < outputs_count; ++index) {
-    void* forward_ret_ortvalue_addr = outputs[index];
-    // OrtValue is not release til now because we keep the values in Python side until the Python class instance is destoyed.
-    // If we don't want Python do the lifecycle guarantee, we need consider PY_INCRE here as well, but be careful, need
-    // operate on PyObject, directly operating on OrtValue will bring unexpected results.
-    auto* forward_ret_ortvalue_ptr = reinterpret_cast<OrtValue*>(forward_ret_ortvalue_addr);
-    ORT_ENFORCE(forward_ret_ortvalue_ptr != nullptr, "forward_ret_ortvalue_ptr should not be null");
-
-    Tensor* t = forward_ret_ortvalue_ptr->GetMutable<Tensor>();
-    const auto& input_shape = t->Shape();
-    const auto num_dim = input_shape.NumDimensions();
-    std::cout << "ortvalue addr:" << forward_ret_ortvalue_ptr << ", tenosr addr: " << t
-              << ", tensor->MutableDataRaw() addr :" << reinterpret_cast<int64_t>(t->MutableDataRaw())
-              << ", num_dim: " << num_dim << std::endl;
-
-    for (size_t i = 0; i < num_dim; ++i) {
-      std::cout << "PythonOp::Compute shape : " << input_shape.GetDims()[i] << std::endl;
-    }
-
-    ORT_RETURN_IF_ERROR(ctx_internal->SetOutputMLValue(index, *forward_ret_ortvalue_ptr));
->>>>>>> 5b2213b1
   }
   return Status::OK();
 }
