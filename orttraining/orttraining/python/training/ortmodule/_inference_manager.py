# -------------------------------------------------------------------------
# Copyright (c) Microsoft Corporation. All rights reserved.
# Licensed under the MIT License.
# --------------------------------------------------------------------------

from logging import Logger
from typing import Tuple

import onnx
import torch

from onnxruntime.capi import _pybind_state as C

from . import _are_deterministic_algorithms_enabled, _use_deterministic_algorithms, _utils
from ._execution_agent import InferenceAgent
from ._fallback import ORTModuleFallbackException, _FallbackManager, _FallbackPolicy
from ._graph_execution_manager import GraphExecutionManager, _RunStateInfo
from ._logger import ORTModuleInitPhase, TrackTime
from ._utils import save_tuning_results, set_tuning_results
from .options import DebugOptions, _SkipCheck


class InferenceManager(GraphExecutionManager):
    """Concrete instance of GraphExecutionManager that is able to manage the inference model

    InferenceManager is responsible for building and running the forward graph of the inference model
    """

    def __init__(self, model, debug_options: DebugOptions, fallback_manager: _FallbackManager, logger: Logger):
<<<<<<< HEAD
        super().__init__(model, debug_options, fallback_manager, torch.onnx.TrainingMode.EVAL, logger)
=======
        super().__init__(model, debug_options, torch.onnx.TrainingMode.EVAL, fallback_manager, logger)
>>>>>>> 94aa21c3

    @staticmethod
    def execution_session_run_forward(
        execution_session,
        onnx_model: onnx.ModelProto,
        device: torch.device,
        *inputs,
    ) -> Tuple[Tuple[torch.Tensor, ...], _RunStateInfo]:
        """Runs the forward pass on `execution_session` with given `onnx_model`, `device` and `inputs`

        Args:
            execution_session InferenceAgent: Agent which runs inference
            onnx_model (onnx.ModelProto): ONNX model
            device (torch.device): PyTorch device
            inputs: (torch.Tensor or a container of): User inputs passed from ORTModule.forward().

        Returns:
            Returns a tuple (user_outputs, run_info):
                user_outputs: The model output (either torch.Tensor or a container of torch.Tensor)
                run_info: A _RunStateInfo which contains extra information about the execution of the graph
        """
        # TODO: Try to reuse the output buffers as some of the output tensors are same sizes,
        #   especially the backward graph outputs.
        # REVIEW(codemzs): Consolidate Training Agent with InferenceAgent on C++ side to not
        # have the need for passing IOBinding.
        io_binding = execution_session.io_binding()
        run_options = C.RunOptions()

        # Use IO binding
        _utils._create_iobinding(io_binding, inputs, onnx_model, device)

        # Run and return module outputs.
        ort_output = execution_session.run_forward(io_binding, run_options)
        forward_outputs = ort_output.ortvalues
        user_outputs = _utils._ortvalues_to_torch_tensor(forward_outputs, device)  # pylint: disable=W0212
        state = None

        output_info = [(output.shape, output.device, output.dtype) for output in user_outputs]
        run_info = _RunStateInfo(state, output_info)
        # Return user outputs and forward run information
        return user_outputs, run_info

    def forward(self, *inputs, **kwargs):
        """Forward pass of the inference model

        ONNX model is exported the first time this method is executed.
        Next, we build an optimized inference graph with module_graph_builder.
        Finally, we instantiate the ONNX Runtime InferenceSession through the InferenceAgent.

        The call stack is as follows:
            ORTModule.forward(*inputs, **kwargs) ->
            ORTModule._torch_module.forward(*inputs, **kwargs) where _torch_module is a TorchModuleORT instance ->
            ORTModule._torch_module._execution_manager(is_training()).forward(*inputs, **kwargs) where:
                TorchModuleORT._execution_manager(true) is a TrainingManager instance;
                and TorchModuleORT._execution_manager(false) is an InferenceManager instance.

        """

        # Fallback to PyTorch due to failures *external* to forward(),
        #  typically from initialization
        if self._fallback_manager.is_pending():
            return self._fallback_manager.fallback(self._debug_options.logging.log_level, *inputs, **kwargs)

        try:
            # Issue at most one warning message about fast path
            if self._first_skip_check_warning is True and self._runtime_options.skip_check.is_disabled() is False:
                self._first_skip_check_warning = False
                self._logger.warning(
                    "Fast path enabled - skipping checks. rebuild gradient graph: %s, execution agent recreation: %s, "
                    "device check: %s",
                    self._runtime_options.skip_check.is_set(_SkipCheck.SKIP_CHECK_BUILD_GRADIENT),
                    self._runtime_options.skip_check.is_set(_SkipCheck.SKIP_CHECK_EXECUTION_AGENT),
                    self._runtime_options.skip_check.is_set(_SkipCheck.SKIP_CHECK_DEVICE),
                )

            # If exporting module to ONNX for the first time, this skip check will not take effect.
            # It will only take effect on subsequent forward calls.
            build_graph = False
            if (
                self._runtime_options.skip_check.is_set(_SkipCheck.SKIP_CHECK_BUILD_GRADIENT) is False
                or not self._graph_transition_manager._exported_model_info
            ):
                self.time_tracker.start(ORTModuleInitPhase.EndToEnd)

                # Exporting module to ONNX for the first time

                (
                    build_graph,
                    post_export_processed_model_info,
                ) = self._graph_transition_manager.get_post_processed_model(inputs, kwargs)
                if build_graph:
                    # TODO(): do we need call it for inferencing mode???
                    self._initialize_graph_builder(post_export_processed_model_info)

                # Build the inference graph
                if build_graph:
                    self._detect_from_inputs(inputs, kwargs)

                    graph_transformer_config = self._get_graph_transformer_config()
                    # Build the graph
                    self._build_graph(graph_transformer_config)

            # If creating the execution agent for the first time, this skip check will not take effect.
            # It will only take effect on subsequent forward calls.
            create_execution_session = False
            if (
                self._runtime_options.skip_check.is_set(_SkipCheck.SKIP_CHECK_EXECUTION_AGENT) is False
                or not self._execution_agent
            ):
                module_device = _utils.get_device_from_module_and_inputs(self._original_module, inputs, kwargs)

                create_execution_session = (
                    build_graph
                    or self._device != module_device
                    or torch.are_deterministic_algorithms_enabled() is not _are_deterministic_algorithms_enabled()
                )
                _use_deterministic_algorithms(torch.are_deterministic_algorithms_enabled())

                if self._device != module_device:
                    self._graph_transition_manager._device = module_device

            if create_execution_session:
                # Create execution session creates the inference_session
                self._create_execution_agent()

                self.time_tracker.end(ORTModuleInitPhase.EndToEnd)
                self._log_feature_stats()

            if self._runtime_options.skip_check.is_set(_SkipCheck.SKIP_CHECK_DEVICE) is False:
                # Assert that the input and model device match
                _utils._check_same_device(self._device, "Input argument to forward", *inputs)

            if self._runtime_options.enable_zero_stage3_support:
                self._append_pull_weight_trigger_as_input(kwargs, self._device)

<<<<<<< HEAD
            prepared_input_map = self._graph_transition_manager._post_export_processed_model_info.construct_inputs(
                inputs, kwargs, True, self._device
=======
            prepared_input_list = _io._combine_input_buffers_initializers(
                self._graph_initializers,
                self._graph_info.user_input_names,
                self._input_info,
                self._flattened_module.named_buffers(),
                inputs,
                kwargs,
                self._device,
                self._runtime_inspector,
                self._zero_stage3_param_map,
>>>>>>> 94aa21c3
            )

            user_outputs, _ = InferenceManager.execution_session_run_forward(
                self._execution_agent,
                self._onnx_models.optimized_model,
                self._device,
                *prepared_input_map.values(),
            )

            if (
                create_execution_session
                and self._runtime_options.enable_tuning
                and self._runtime_options.tuning_results_path
            ):
                save_tuning_results(
                    self._execution_agent._inference_session, False, self._runtime_options.tuning_results_path
                )

            return self._graph_transition_manager._post_export_processed_model_info.restore_outputs(user_outputs)

        except ORTModuleFallbackException as e:
            # Exceptions subject to fallback are handled here
            self._fallback_manager.handle_exception(exception=e, log_level=self._debug_options.logging.log_level)
        except Exception as e:
            # Catch-all FALLBACK_FORCE_TORCH_FORWARD fallback is handled here
            self._fallback_manager.handle_exception(
                exception=e,
                log_level=self._debug_options.logging.log_level,
                override_policy=_FallbackPolicy.FALLBACK_FORCE_TORCH_FORWARD,
            )
        # Fallback to PyTorch due to failures *during* forward(),
        #  (e.g. export, model/input post-processing, forward, output processing, etc)
        if self._fallback_manager.is_pending():
            return self._fallback_manager.fallback(self._debug_options.logging.log_level, *inputs, **kwargs)

    @TrackTime(ORTModuleInitPhase.BUILD_GRAPH)
    def _build_graph(self, graph_transformer_config):
        """Build an inference graph using the module_graph_builder"""

        super()._build_graph(graph_transformer_config)
        self._onnx_models.optimized_model = onnx.load_model_from_string(self._graph_builder.get_forward_model())
        if self._debug_options.save_onnx_models.save:
            self._onnx_models.save_optimized_model(
                self._debug_options.save_onnx_models.path,
                self._debug_options.save_onnx_models.name_prefix,
                self._export_mode,
            )

    @TrackTime(ORTModuleInitPhase.CREATE_SESSION)
    def _create_execution_agent(self):
        """Creates an InferenceAgent that can run forward graph on an inference model"""

        session_options, providers, provider_options = self._get_session_config()
        self._execution_agent = InferenceAgent(
            self._onnx_models.optimized_model.SerializeToString(), session_options, providers, provider_options
        )

        if not self._runtime_options.enable_tuning and self._runtime_options.tuning_results_path:
            set_tuning_results(
                self._execution_agent._inference_session, False, self._runtime_options.tuning_results_path
            )<|MERGE_RESOLUTION|>--- conflicted
+++ resolved
@@ -27,11 +27,7 @@
     """
 
     def __init__(self, model, debug_options: DebugOptions, fallback_manager: _FallbackManager, logger: Logger):
-<<<<<<< HEAD
-        super().__init__(model, debug_options, fallback_manager, torch.onnx.TrainingMode.EVAL, logger)
-=======
         super().__init__(model, debug_options, torch.onnx.TrainingMode.EVAL, fallback_manager, logger)
->>>>>>> 94aa21c3
 
     @staticmethod
     def execution_session_run_forward(
@@ -167,21 +163,8 @@
             if self._runtime_options.enable_zero_stage3_support:
                 self._append_pull_weight_trigger_as_input(kwargs, self._device)
 
-<<<<<<< HEAD
             prepared_input_map = self._graph_transition_manager._post_export_processed_model_info.construct_inputs(
                 inputs, kwargs, True, self._device
-=======
-            prepared_input_list = _io._combine_input_buffers_initializers(
-                self._graph_initializers,
-                self._graph_info.user_input_names,
-                self._input_info,
-                self._flattened_module.named_buffers(),
-                inputs,
-                kwargs,
-                self._device,
-                self._runtime_inspector,
-                self._zero_stage3_param_map,
->>>>>>> 94aa21c3
             )
 
             user_outputs, _ = InferenceManager.execution_session_run_forward(
