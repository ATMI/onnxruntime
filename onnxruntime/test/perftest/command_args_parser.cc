// Copyright (c) Microsoft Corporation. All rights reserved.
// Copyright (c) 2023 NVIDIA Corporation.
// Licensed under the MIT License.

#include "command_args_parser.h"

#include <string.h>
#include <iostream>
#include <sstream>
#include <string_view>
#include <unordered_map>

// Windows Specific
#ifdef _WIN32
#include "getopt.h"
#include "windows.h"
#else
#include <unistd.h>
#endif

#include <core/graph/constants.h>
#include <core/platform/path_lib.h>
#include <core/optimizer/graph_transformer_level.h>

#include "test_configuration.h"

namespace onnxruntime {
namespace perftest {

/*static*/ void CommandLineParser::ShowUsage() {
  printf(
      "perf_test [options...] model_path [result_file]\n"
      "Options:\n"
      "\t-m [test_mode]: Specifies the test mode. Value could be 'duration' or 'times'.\n"
      "\t\tProvide 'duration' to run the test for a fix duration, and 'times' to repeated for a certain times. \n"
      "\t-M: Disable memory pattern.\n"
      "\t-A: Disable memory arena\n"
      "\t-I: Generate tensor input binding (Free dimensions are treated as 1.)\n"
      "\t-c [parallel runs]: Specifies the (max) number of runs to invoke simultaneously. Default:1.\n"
      "\t-e [cpu|cuda|dnnl|tensorrt|openvino|dml|acl|nnapi|coreml|qnn|snpe|rocm|migraphx|xnnpack|vitisai]: Specifies the provider 'cpu','cuda','dnnl','tensorrt', "
      "'openvino', 'dml', 'acl', 'nnapi', 'coreml', 'qnn', 'snpe', 'rocm', 'migraphx', 'xnnpack' or 'vitisai'. "
      "Default:'cpu'.\n"
      "\t-b [tf|ort]: backend to use. Default:ort\n"
      "\t-r [repeated_times]: Specifies the repeated times if running in 'times' test mode.Default:1000.\n"
      "\t-t [seconds_to_run]: Specifies the seconds to run for 'duration' mode. Default:600.\n"
      "\t-p [profile_file]: Specifies the profile name to enable profiling and dump the profile data to the file.\n"
      "\t-s: Show statistics result, like P75, P90. If no result_file provided this defaults to on.\n"
      "\t-S: Given random seed, to produce the same input data. This defaults to -1(no initialize).\n"
      "\t-v: Show verbose information.\n"
      "\t-x [intra_op_num_threads]: Sets the number of threads used to parallelize the execution within nodes, A value of 0 means ORT will pick a default. Must >=0.\n"
      "\t-y [inter_op_num_threads]: Sets the number of threads used to parallelize the execution of the graph (across nodes), A value of 0 means ORT will pick a default. Must >=0.\n"
      "\t-f [free_dimension_override]: Specifies a free dimension by name to override to a specific value for performance optimization. "
      "Syntax is [dimension_name:override_value]. override_value must > 0\n"
      "\t-F [free_dimension_override]: Specifies a free dimension by denotation to override to a specific value for performance optimization. "
      "Syntax is [dimension_denotation:override_value]. override_value must > 0\n"
      "\t-P: Use parallel executor instead of sequential executor.\n"
      "\t-o [optimization level]: Default is 99 (all). Valid values are 0 (disable), 1 (basic), 2 (extended), 99 (all).\n"
      "\t\tPlease see onnxruntime_c_api.h (enum GraphOptimizationLevel) for the full list of all optimization levels.\n"
      "\t-u [optimized_model_path]: Specify the optimized model path for saving.\n"
      "\t-d [CUDA only][cudnn_conv_algorithm]: Specify CUDNN convolution algorithms: 0(benchmark), 1(heuristic), 2(default). \n"
      "\t-q [CUDA only] use separate stream for copy. \n"
      "\t-z: Set denormal as zero. When turning on this option reduces latency dramatically, a model may have denormals.\n"
      "\t-C: Specify session configuration entries as key-value pairs: -C \"<key1>|<value1> <key2>|<value2>\" \n"
      "\t    Refer to onnxruntime_session_options_config_keys.h for valid keys and values. \n"
      "\t    [Example] -C \"session.disable_cpu_ep_fallback|1 ep.context_enable|1\" \n"
      "\t-i: Specify EP specific runtime options as key value pairs. Different runtime options available are: \n"
<<<<<<< HEAD
=======
      "\t    [Usage]: -e <provider_name> -i '<key1>|<value1> <key2>|<value2>'\n"
      "\n"
>>>>>>> bcf47d35
      "\t    [DML only] [performance_preference]: DML device performance preference, options: 'default', 'minimum_power', 'high_performance', \n"
      "\t    [DML only] [device_filter]: DML device filter, options: 'any', 'gpu', 'npu', \n"
      "\t    [DML only] [disable_metacommands]: Options: 'true', 'false', \n"
      "\t    [DML only] [enable_dynamic_graph_fusion]: Options: 'true', 'false', \n"
<<<<<<< HEAD
=======
      "\t    [DML only] [enable_graph_serialization]: Options: 'true', 'false', \n"
      "\n"
>>>>>>> bcf47d35
      "\t    [OpenVINO only] [device_type]: Overrides the accelerator hardware type and precision with these values at runtime.\n"
      "\t    [OpenVINO only] [device_id]: Selects a particular hardware device for inference.\n"
      "\t    [OpenVINO only] [enable_npu_fast_compile]: Optionally enabled to speeds up the model's compilation on NPU device targets.\n"
      "\t    [OpenVINO only] [num_of_threads]: Overrides the accelerator hardware type and precision with these values at runtime.\n"
      "\t    [OpenVINO only] [cache_dir]: Explicitly specify the path to dump and load the blobs(Model caching) or cl_cache (Kernel Caching) files feature. If blob files are already present, it will be directly loaded.\n"
      "\t    [OpenVINO only] [enable_opencl_throttling]: Enables OpenCL queue throttling for GPU device(Reduces the CPU Utilization while using GPU) \n"
      "\t    [Example] [For OpenVINO EP] -e openvino -i \"device_type|CPU_FP32 enable_npu_fast_compile|true num_of_threads|5 enable_opencl_throttling|true cache_dir|\"<path>\"\"\n"
      "\n"
      "\t    [QNN only] [backend_path]: QNN backend path. e.g '/folderpath/libQnnHtp.so', '/folderpath/libQnnCpu.so'.\n"
      "\t    [QNN only] [profiling_level]: QNN profiling level, options: 'basic', 'detailed', default 'off'.\n"
      "\t    [QNN only] [rpc_control_latency]: QNN rpc control latency. default to 10.\n"
      "\t    [QNN only] [vtcm_mb]: QNN VTCM size in MB. default to 0(not set).\n"
      "\t    [QNN only] [htp_performance_mode]: QNN performance mode, options: 'burst', 'balanced', 'default', 'high_performance', \n"
      "\t    'high_power_saver', 'low_balanced', 'extreme_power_saver', 'low_power_saver', 'power_saver', 'sustained_high_performance'. Default to 'default'. \n"
      "\t    [QNN only] [qnn_context_priority]: QNN context priority, options: 'low', 'normal', 'normal_high', 'high'. Default to 'normal'. \n"
      "\t    [QNN only] [qnn_saver_path]: QNN Saver backend path. e.g '/folderpath/libQnnSaver.so'.\n"
      "\t    [QNN only] [htp_graph_finalization_optimization_mode]: QNN graph finalization optimization mode, options: \n"
      "\t    '0', '1', '2', '3', default is '0'.\n"
      "\t    [QNN only] [soc_model]: The SoC Model number. Refer to QNN SDK documentation for specific values. Defaults to '0' (unknown). \n"
      "\t    [QNN only] [htp_arch]: The minimum HTP architecture. The driver will use ops compatible with this architecture. \n"
      "\t    Options are '0', '68', '69', '73', '75'. Defaults to '0' (none). \n"
      "\t    [QNN only] [device_id]: The ID of the device to use when setting 'htp_arch'. Defaults to '0' (for single device). \n"
      "\t    [QNN only] [enable_htp_fp16_precision]: Enable the HTP_FP16 precision so that the float32 model will be inferenced with fp16 precision. \n"
      "\t    Otherwise, it will be fp32 precision. Only works for float32 model. Defaults to '0' (with FP32 precision.). \n"
      "\t    [Example] [For QNN EP] -e qnn -i \"backend_path|/folderpath/libQnnCpu.so\" \n"
      "\n"
      "\t    [TensorRT only] [trt_max_partition_iterations]: Maximum iterations for TensorRT parser to get capability.\n"
      "\t    [TensorRT only] [trt_min_subgraph_size]: Minimum size of TensorRT subgraphs.\n"
      "\t    [TensorRT only] [trt_max_workspace_size]: Set TensorRT maximum workspace size in byte.\n"
      "\t    [TensorRT only] [trt_fp16_enable]: Enable TensorRT FP16 precision.\n"
      "\t    [TensorRT only] [trt_int8_enable]: Enable TensorRT INT8 precision.\n"
      "\t    [TensorRT only] [trt_int8_calibration_table_name]: Specify INT8 calibration table name.\n"
      "\t    [TensorRT only] [trt_int8_use_native_calibration_table]: Use Native TensorRT calibration table.\n"
      "\t    [TensorRT only] [trt_dla_enable]: Enable DLA in Jetson device.\n"
      "\t    [TensorRT only] [trt_dla_core]: DLA core number.\n"
      "\t    [TensorRT only] [trt_dump_subgraphs]: Dump TRT subgraph to onnx model.\n"
      "\t    [TensorRT only] [trt_engine_cache_enable]: Enable engine caching.\n"
      "\t    [TensorRT only] [trt_engine_cache_path]: Specify engine cache path.\n"
      "\t    [TensorRT only] [trt_engine_cache_prefix]: Customize engine cache prefix when trt_engine_cache_enable is true.\n"
      "\t    [TensorRT only] [trt_force_sequential_engine_build]: Force TensorRT engines to be built sequentially.\n"
      "\t    [TensorRT only] [trt_context_memory_sharing_enable]: Enable TensorRT context memory sharing between subgraphs.\n"
      "\t    [TensorRT only] [trt_layer_norm_fp32_fallback]: Force Pow + Reduce ops in layer norm to run in FP32 to avoid overflow.\n"
      "\t    [Example] [For TensorRT EP] -e tensorrt -i 'trt_fp16_enable|true trt_int8_enable|true trt_int8_calibration_table_name|calibration.flatbuffers trt_int8_use_native_calibration_table|false trt_force_sequential_engine_build|false'\n"
      "\n"
      "\t    [NNAPI only] [NNAPI_FLAG_USE_FP16]: Use fp16 relaxation in NNAPI EP..\n"
      "\t    [NNAPI only] [NNAPI_FLAG_USE_NCHW]: Use the NCHW layout in NNAPI EP.\n"
      "\t    [NNAPI only] [NNAPI_FLAG_CPU_DISABLED]: Prevent NNAPI from using CPU devices.\n"
      "\t    [NNAPI only] [NNAPI_FLAG_CPU_ONLY]: Using CPU only in NNAPI EP.\n"
      "\t    [Example] [For NNAPI EP] -e nnapi -i \"NNAPI_FLAG_USE_FP16 NNAPI_FLAG_USE_NCHW NNAPI_FLAG_CPU_DISABLED\"\n"
      "\n"
      "\t    [CoreML only] [COREML_FLAG_CREATE_MLPROGRAM]: Create an ML Program model instead of Neural Network.\n"
      "\t    [Example] [For CoreML EP] -e coreml -i \"COREML_FLAG_CREATE_MLPROGRAM\"\n"
      "\n"
      "\t    [SNPE only] [runtime]: SNPE runtime, options: 'CPU', 'GPU', 'GPU_FLOAT16', 'DSP', 'AIP_FIXED_TF'. \n"
      "\t    [SNPE only] [priority]: execution priority, options: 'low', 'normal'. \n"
      "\t    [SNPE only] [buffer_type]: options: 'TF8', 'TF16', 'UINT8', 'FLOAT', 'ITENSOR'. default: ITENSOR'. \n"
      "\t    [SNPE only] [enable_init_cache]: enable SNPE init caching feature, set to 1 to enabled it. Disabled by default. \n"
      "\t    [Example] [For SNPE EP] -e snpe -i \"runtime|CPU priority|low\" \n\n"
      "\n"
      "\t-T [Set intra op thread affinities]: Specify intra op thread affinity string\n"
      "\t [Example]: -T 1,2;3,4;5,6 or -T 1-2;3-4;5-6 \n"
      "\t\t Use semicolon to separate configuration between threads.\n"
      "\t\t E.g. 1,2;3,4;5,6 specifies affinities for three threads, the first thread will be attached to the first and second logical processor.\n"
      "\t\t The number of affinities must be equal to intra_op_num_threads - 1\n\n"
      "\t-D [Disable thread spinning]: disable spinning entirely for thread owned by onnxruntime intra-op thread pool.\n"
      "\t-Z [Force thread to stop spinning between runs]: disallow thread from spinning during runs to reduce cpu usage.\n"
      "\t-n [Exit after session creation]: allow user to measure session creation time to measure impact of enabling any initialization optimizations.\n"
      "\t-h: help\n");
}
#ifdef _WIN32
static const ORTCHAR_T* overrideDelimiter = L":";
#else
static const ORTCHAR_T* overrideDelimiter = ":";
#endif
static bool ParseDimensionOverride(std::basic_string<ORTCHAR_T>& dim_identifier, int64_t& override_val) {
  std::basic_string<ORTCHAR_T> free_dim_str(optarg);
  size_t delimiter_location = free_dim_str.find(overrideDelimiter);
  if (delimiter_location >= free_dim_str.size() - 1) {
    return false;
  }
  dim_identifier = free_dim_str.substr(0, delimiter_location);
  std::basic_string<ORTCHAR_T> override_val_str = free_dim_str.substr(delimiter_location + 1, std::wstring::npos);
  ORT_TRY {
    override_val = std::stoll(override_val_str.c_str());
    if (override_val <= 0) {
      return false;
    }
  }
  ORT_CATCH(...) {
    return false;
  }
  return true;
}

static bool ParseSessionConfigs(const std::string& configs_string,
                                std::unordered_map<std::string, std::string>& session_configs) {
  std::istringstream ss(configs_string);
  std::string token;

  while (ss >> token) {
    if (token == "") {
      continue;
    }

    std::string_view token_sv(token);

    auto pos = token_sv.find("|");
    if (pos == std::string_view::npos || pos == 0 || pos == token_sv.length()) {
      // Error: must use a '|' to separate the key and value for session configuration entries.
      return false;
    }

    std::string key(token_sv.substr(0, pos));
    std::string value(token_sv.substr(pos + 1));

    auto it = session_configs.find(key);
    if (it != session_configs.end()) {
      // Error: specified duplicate session configuration entry: {key}
      return false;
    }

    session_configs.insert(std::make_pair(std::move(key), std::move(value)));
  }

  return true;
}

/*static*/ bool CommandLineParser::ParseArguments(PerformanceTestConfig& test_config, int argc, ORTCHAR_T* argv[]) {
  int ch;
  while ((ch = getopt(argc, argv, ORT_TSTR("m:e:r:t:p:x:y:c:d:o:u:i:f:F:S:T:C:AMPIDZvhsqzn"))) != -1) {
    switch (ch) {
      case 'f': {
        std::basic_string<ORTCHAR_T> dim_name;
        int64_t override_val;
        if (!ParseDimensionOverride(dim_name, override_val)) {
          return false;
        }
        test_config.run_config.free_dim_name_overrides[dim_name] = override_val;
        break;
      }
      case 'F': {
        std::basic_string<ORTCHAR_T> dim_denotation;
        int64_t override_val;
        if (!ParseDimensionOverride(dim_denotation, override_val)) {
          return false;
        }
        test_config.run_config.free_dim_denotation_overrides[dim_denotation] = override_val;
        break;
      }
      case 'm':
        if (!CompareCString(optarg, ORT_TSTR("duration"))) {
          test_config.run_config.test_mode = TestMode::kFixDurationMode;
        } else if (!CompareCString(optarg, ORT_TSTR("times"))) {
          test_config.run_config.test_mode = TestMode::KFixRepeatedTimesMode;
        } else {
          return false;
        }
        break;
      case 'p':
        test_config.run_config.profile_file = optarg;
        break;
      case 'M':
        test_config.run_config.enable_memory_pattern = false;
        break;
      case 'A':
        test_config.run_config.enable_cpu_mem_arena = false;
        break;
      case 'e':
        if (!CompareCString(optarg, ORT_TSTR("cpu"))) {
          test_config.machine_config.provider_type_name = onnxruntime::kCpuExecutionProvider;
        } else if (!CompareCString(optarg, ORT_TSTR("cuda"))) {
          test_config.machine_config.provider_type_name = onnxruntime::kCudaExecutionProvider;
        } else if (!CompareCString(optarg, ORT_TSTR("dnnl"))) {
          test_config.machine_config.provider_type_name = onnxruntime::kDnnlExecutionProvider;
        } else if (!CompareCString(optarg, ORT_TSTR("openvino"))) {
          test_config.machine_config.provider_type_name = onnxruntime::kOpenVINOExecutionProvider;
          test_config.run_config.optimization_level = ORT_DISABLE_ALL;
        } else if (!CompareCString(optarg, ORT_TSTR("tensorrt"))) {
          test_config.machine_config.provider_type_name = onnxruntime::kTensorrtExecutionProvider;
        } else if (!CompareCString(optarg, ORT_TSTR("qnn"))) {
          test_config.machine_config.provider_type_name = onnxruntime::kQnnExecutionProvider;
        } else if (!CompareCString(optarg, ORT_TSTR("snpe"))) {
          test_config.machine_config.provider_type_name = onnxruntime::kSnpeExecutionProvider;
        } else if (!CompareCString(optarg, ORT_TSTR("nnapi"))) {
          test_config.machine_config.provider_type_name = onnxruntime::kNnapiExecutionProvider;
        } else if (!CompareCString(optarg, ORT_TSTR("coreml"))) {
          test_config.machine_config.provider_type_name = onnxruntime::kCoreMLExecutionProvider;
        } else if (!CompareCString(optarg, ORT_TSTR("dml"))) {
          test_config.machine_config.provider_type_name = onnxruntime::kDmlExecutionProvider;
        } else if (!CompareCString(optarg, ORT_TSTR("acl"))) {
          test_config.machine_config.provider_type_name = onnxruntime::kAclExecutionProvider;
        } else if (!CompareCString(optarg, ORT_TSTR("armnn"))) {
          test_config.machine_config.provider_type_name = onnxruntime::kArmNNExecutionProvider;
        } else if (!CompareCString(optarg, ORT_TSTR("rocm"))) {
          test_config.machine_config.provider_type_name = onnxruntime::kRocmExecutionProvider;
        } else if (!CompareCString(optarg, ORT_TSTR("migraphx"))) {
          test_config.machine_config.provider_type_name = onnxruntime::kMIGraphXExecutionProvider;
        } else if (!CompareCString(optarg, ORT_TSTR("xnnpack"))) {
          test_config.machine_config.provider_type_name = onnxruntime::kXnnpackExecutionProvider;
        } else if (!CompareCString(optarg, ORT_TSTR("vitisai"))) {
          test_config.machine_config.provider_type_name = onnxruntime::kVitisAIExecutionProvider;
        } else {
          return false;
        }
        break;
      case 'r':
        test_config.run_config.repeated_times = static_cast<size_t>(OrtStrtol<PATH_CHAR_TYPE>(optarg, nullptr));
        if (test_config.run_config.repeated_times <= 0) {
          return false;
        }
        test_config.run_config.test_mode = TestMode::KFixRepeatedTimesMode;
        break;
      case 't':
        test_config.run_config.duration_in_seconds = static_cast<size_t>(OrtStrtol<PATH_CHAR_TYPE>(optarg, nullptr));
        if (test_config.run_config.repeated_times <= 0) {
          return false;
        }
        test_config.run_config.test_mode = TestMode::kFixDurationMode;
        break;
      case 's':
        test_config.run_config.f_dump_statistics = true;
        break;
      case 'S':
        test_config.run_config.random_seed_for_input_data = static_cast<int32_t>(
            OrtStrtol<PATH_CHAR_TYPE>(optarg, nullptr));
        break;
      case 'v':
        test_config.run_config.f_verbose = true;
        break;
      case 'x':
        test_config.run_config.intra_op_num_threads = static_cast<int>(OrtStrtol<PATH_CHAR_TYPE>(optarg, nullptr));
        if (test_config.run_config.intra_op_num_threads < 0) {
          return false;
        }
        break;
      case 'y':
        test_config.run_config.inter_op_num_threads = static_cast<int>(OrtStrtol<PATH_CHAR_TYPE>(optarg, nullptr));
        if (test_config.run_config.inter_op_num_threads < 0) {
          return false;
        }
        break;
      case 'P':
        test_config.run_config.execution_mode = ExecutionMode::ORT_PARALLEL;
        break;
      case 'c':
        test_config.run_config.concurrent_session_runs =
            static_cast<size_t>(OrtStrtol<PATH_CHAR_TYPE>(optarg, nullptr));
        if (test_config.run_config.concurrent_session_runs <= 0) {
          return false;
        }
        break;
      case 'o': {
        int tmp = static_cast<int>(OrtStrtol<PATH_CHAR_TYPE>(optarg, nullptr));
        switch (tmp) {
          case ORT_DISABLE_ALL:
            test_config.run_config.optimization_level = ORT_DISABLE_ALL;
            break;
          case ORT_ENABLE_BASIC:
            test_config.run_config.optimization_level = ORT_ENABLE_BASIC;
            break;
          case ORT_ENABLE_EXTENDED:
            test_config.run_config.optimization_level = ORT_ENABLE_EXTENDED;
            break;
          case ORT_ENABLE_ALL:
            test_config.run_config.optimization_level = ORT_ENABLE_ALL;
            break;
          default: {
            if (tmp > ORT_ENABLE_ALL) {  // relax constraint
              test_config.run_config.optimization_level = ORT_ENABLE_ALL;
            } else {
              return false;
            }
          }
        }
        break;
      }
      case 'u':
        test_config.run_config.optimized_model_path = optarg;
        break;
      case 'I':
        test_config.run_config.generate_model_input_binding = true;
        break;
      case 'd':
        test_config.run_config.cudnn_conv_algo = static_cast<int>(OrtStrtol<PATH_CHAR_TYPE>(optarg, nullptr));
        break;
      case 'q':
        test_config.run_config.do_cuda_copy_in_separate_stream = true;
        break;
      case 'z':
        test_config.run_config.set_denormal_as_zero = true;
        break;
      case 'i':
        test_config.run_config.ep_runtime_config_string = optarg;
        break;
      case 'T':
        test_config.run_config.intra_op_thread_affinities = ToUTF8String(optarg);
        break;
      case 'C': {
        if (!ParseSessionConfigs(ToUTF8String(optarg), test_config.run_config.session_config_entries)) {
          return false;
        }
        break;
      }
      case 'D':
        test_config.run_config.disable_spinning = true;
        break;
      case 'Z':
        test_config.run_config.disable_spinning_between_run = true;
        break;
      case 'n':
        test_config.run_config.exit_after_session_creation = true;
        break;
      case '?':
      case 'h':
      default:
        return false;
    }
  }

  // parse model_path and result_file_path
  argc -= optind;
  argv += optind;

  switch (argc) {
    case 2:
      test_config.model_info.result_file_path = argv[1];
      break;
    case 1:
      test_config.run_config.f_dump_statistics = true;
      break;
    default:
      return false;
  }

  test_config.model_info.model_file_path = argv[0];

  return true;
}

}  // namespace perftest
}  // namespace onnxruntime<|MERGE_RESOLUTION|>--- conflicted
+++ resolved
@@ -64,20 +64,14 @@
       "\t    Refer to onnxruntime_session_options_config_keys.h for valid keys and values. \n"
       "\t    [Example] -C \"session.disable_cpu_ep_fallback|1 ep.context_enable|1\" \n"
       "\t-i: Specify EP specific runtime options as key value pairs. Different runtime options available are: \n"
-<<<<<<< HEAD
-=======
       "\t    [Usage]: -e <provider_name> -i '<key1>|<value1> <key2>|<value2>'\n"
       "\n"
->>>>>>> bcf47d35
       "\t    [DML only] [performance_preference]: DML device performance preference, options: 'default', 'minimum_power', 'high_performance', \n"
       "\t    [DML only] [device_filter]: DML device filter, options: 'any', 'gpu', 'npu', \n"
       "\t    [DML only] [disable_metacommands]: Options: 'true', 'false', \n"
       "\t    [DML only] [enable_dynamic_graph_fusion]: Options: 'true', 'false', \n"
-<<<<<<< HEAD
-=======
       "\t    [DML only] [enable_graph_serialization]: Options: 'true', 'false', \n"
       "\n"
->>>>>>> bcf47d35
       "\t    [OpenVINO only] [device_type]: Overrides the accelerator hardware type and precision with these values at runtime.\n"
       "\t    [OpenVINO only] [device_id]: Selects a particular hardware device for inference.\n"
       "\t    [OpenVINO only] [enable_npu_fast_compile]: Optionally enabled to speeds up the model's compilation on NPU device targets.\n"
