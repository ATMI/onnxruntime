--- conflicted
+++ resolved
@@ -53,15 +53,11 @@
     return OpKernelContext::GetOutputMLValue(index);
   }
 
-<<<<<<< HEAD
   const concurrency::ThreadPool* GetOperatorThreadPool() {
     return OpKernelContext::GetOperatorThreadPool();
   }
 
-#ifdef ENABLE_TRAINING
-=======
 #ifdef ENABLE_ATEN
->>>>>>> 0702364d
   Status SetOutputMLValue(int index, const OrtValue& ort_value) {
     return OpKernelContext::SetOutputMLValue(index, ort_value);
   }
