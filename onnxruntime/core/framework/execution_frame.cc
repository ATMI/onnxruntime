// Copyright (c) Microsoft Corporation. All rights reserved.
// Licensed under the MIT License.

#include "core/framework/execution_frame.h"

#include <sstream>

#include "core/framework/mem_pattern_planner.h"
#include "core/framework/execution_plan_base.h"
#include "core/framework/sequential_execution_plan.h"
#include "core/framework/ort_value_pattern_planner.h"
#include "core/framework/tensorprotoutils.h"
#include "core/framework/node_index_info.h"
#include "core/framework/op_kernel.h"
#include "core/framework/session_state.h"
#include "core/framework/TensorSeq.h"
#include "core/framework/utils.h"

using namespace onnxruntime::common;

namespace onnxruntime {

IExecutionFrame::IExecutionFrame(const OrtValueNameIdxMap& ort_value_idx_map,
                                 const NodeIndexInfo& node_index_info,
                                 const std::vector<int>& fetch_mlvalue_idxs)
    : node_index_info_(node_index_info),
      all_values_size_(static_cast<size_t>(ort_value_idx_map.MaxIdx()) + 1),
      fetch_mlvalue_idxs_(fetch_mlvalue_idxs) {
  ORT_ENFORCE(node_index_info_.GetMaxMLValueIdx() == ort_value_idx_map.MaxIdx(),
              "node_index_info and ort_value_idx_map are out of sync and cannot be used");
}

IExecutionFrame::~IExecutionFrame() = default;

// Return nullptr if index map to an value that is an unused optional input/output
const OrtValue* IExecutionFrame::GetNodeInputOrOutputMLValue(int index) const {
  int ort_value_idx = GetNodeIdxToMLValueIdx(index);
  return ort_value_idx != NodeIndexInfo::kInvalidEntry ? &all_values_[ort_value_idx] : nullptr;
}

OrtValue* IExecutionFrame::GetMutableNodeInputOrOutputMLValue(int index) {
  return const_cast<OrtValue*>(GetNodeInputOrOutputMLValue(index));
}

// TO DO: make it thread safe
// This method is not thread safe!
// Return S_OK and nullptr if index map to an value that is an unused optional input/output

Status IExecutionFrame::GetOrCreateNodeOutputMLValue(int index, const TensorShape* shape, OrtValue*& p_ort_value,
                                                     size_t nnz) {
  auto status = Status::OK();
  int ort_value_idx = GetNodeIdxToMLValueIdx(index);

  // return nullptr if it is optional
  if (ort_value_idx == NodeIndexInfo::kInvalidEntry) {
    p_ort_value = nullptr;
  } else {
    p_ort_value = &all_values_[ort_value_idx];

    if (p_ort_value->IsAllocated()) {
      // already allocated. verify shape matches if tensor.
      if (p_ort_value->IsTensor()) {
        const Tensor& tensor = p_ort_value->Get<Tensor>();
        ORT_ENFORCE(shape && tensor.Shape() == *shape,
                    "OrtValue shape verification failed. Current shape:", tensor.Shape(),
                    " Requested shape:", shape ? shape->ToString() : "null");
      }
    } else {
      status = CreateNodeOutputMLValueImpl(*p_ort_value, ort_value_idx, shape, nnz);
    }
  }

  return status;
}

bool IExecutionFrame::TryGetInferredShape(int /*index*/, TensorShape& /*shape*/) const {
  // By default, there is not information about inferred shape, so this default
  // implementation always returns false. The derived class of IExecutionFrame
  // can override this function to provide, for example, activations' shape information.
  return false;
}

AllocatorPtr IExecutionFrame::GetAllocator(const OrtMemoryInfo& info) const {
  return GetAllocatorImpl(info);
}

Status IExecutionFrame::ReleaseMLValue(int ort_value_idx) { return ReleaseMLValueImpl(ort_value_idx); }

Status IExecutionFrame::ReleaseMLValueImpl(int ort_value_idx) {
  if (ort_value_idx == NodeIndexInfo::kInvalidEntry || static_cast<size_t>(ort_value_idx) >= all_values_size_) {
    return ORT_MAKE_STATUS(ONNXRUNTIME, INVALID_ARGUMENT, "invalid index ", ort_value_idx);
  }

  // If fence is available, check whether async read has completed or not.
  Fence_t fence = GetMLValue(ort_value_idx).Fence();
  if (fence && !fence->CanRelease()) {
    // Async data reading is not done yet, defer mem release until Session.run() end.
    return Status::OK();
  }

  all_values_[ort_value_idx] = OrtValue();
  return Status::OK();
}

int IExecutionFrame::GetNodeIdxToMLValueIdx(int index) const {
  // the validity of index is checked by GetMLValueIndex
  int ort_value_idx = node_index_info_.GetMLValueIndex(index);
  return ort_value_idx;
}

void IExecutionFrame::Init(const std::vector<int>& feed_mlvalue_idxs, const std::vector<OrtValue>& feeds,
                           const std::unordered_map<int, OrtValue>& initializers,
                           const std::vector<OrtValue>& fetches) {
  ORT_ENFORCE(feeds.size() == feed_mlvalue_idxs.size());
  ORT_ENFORCE(fetches.empty() || fetches.size() == fetch_mlvalue_idxs_.size());

  // 1. resize the all_value_ vector
  all_values_.resize(all_values_size_);

  // 2. Handle non-empty output vector
  if (!fetches.empty()) {
    auto num_fetches = fetch_mlvalue_idxs_.size();

    for (size_t idx = 0; idx < num_fetches; ++idx) {
      int ort_value_idx = fetch_mlvalue_idxs_[idx];
      all_values_[ort_value_idx] = fetches[idx];
    }
  }

  // 3. handle the weights.
  // We do this after the fetches to handle an edge case where an initializer is an output.
  // e.g. A Constant node gets lifted to an initializer so there's no Node producing the value as an output during
  // Graph execution (i.e. Graph execution won't write the value to all_values_).
  // A non-empty fetches vector will overwrite the actual weight in all_values_[ort_value_idx] if we did this earlier.
  // This makes the ONNX Constant test (onnx\backend\test\data\node\test_constant) happy as that
  // involves a graph with a single Constant node.
  for (const auto& entry : initializers) {
    int ort_value_index = entry.first;

    // if the initializer is an output we need to allocate or use a provided fetch buffer and copy the data
    // so it can be returned to the caller.
    //
    // The alternative to handling this as a special case would be to disallow an initializer providing a graph output.
    // There's nothing in the ONNX spec that says a graph output must come from a node output though.
    // If we took that approach we'd need to:
    //   - reject a model with an initializer or Constant node (as we convert those to initializers in Graph::Graph)
    //     that produces a graph output even though it conforms to the ONNX spec
    //   - update optimizers to not convert something to an initializer that is a graph output
    //     (e.g. constant folding)
    if (IsOutput(ort_value_index)) {
      const Tensor& src = entry.second.Get<Tensor>();  // all initializers in ONNX are tensors
      OrtValue& dest = all_values_[ort_value_index];

      if (!dest.IsAllocated()) {
        // NOTE: This doesn't need to support ExecutionFrame custom allocators as they only come into play
        // for a subgraph with an output of unknown shape that needs to be accumulated by the control flow node.
        // If the initializer is providing the output, the shape is known.
        AllocatorPtr allocator = GetAllocator(src.Location());

        auto p_tensor = onnxruntime::make_unique<Tensor>(src.DataType(), src.Shape(), allocator);
        auto ml_tensor = DataTypeImpl::GetType<Tensor>();
        dest.Init(p_tensor.release(), ml_tensor, ml_tensor->GetDeleteFunc());
      }

      ORT_THROW_IF_ERROR(CopyTensor(src, *dest.GetMutable<Tensor>()));
    } else {
      all_values_[ort_value_index] = entry.second;
    }
  }

  // 4. handle feed in values. these can override initializer values so must be last
  for (size_t idx = 0, end = feed_mlvalue_idxs.size(); idx < end; ++idx) {
    int ort_value_idx = feed_mlvalue_idxs[idx];
    // we are sharing the underline tensor/object for MLValue
    all_values_[ort_value_idx] = feeds[idx];
  }
}

Status IExecutionFrame::GetOutputs(std::vector<OrtValue>& fetches) {
  auto num_fetches = fetch_mlvalue_idxs_.size();

  if (fetches.empty()) {
    fetches.resize(num_fetches);
  } else {
    // if there's a mismatch things are out so sync so fail
    if (fetches.size() != num_fetches) {
      return ORT_MAKE_STATUS(ONNXRUNTIME, FAIL, "Fetches vector passed to GetOutputs contains ", fetches.size(),
                             " entries which doesn't match the number of fetches the frame was initialized with of ",
                             num_fetches);
    }
  }

  for (size_t idx = 0; idx < num_fetches; ++idx) {
    fetches[idx] = GetMLValue(fetch_mlvalue_idxs_[idx]);
  }

  return Status::OK();
}

bool IExecutionFrame::IsOutput(int ort_value_idx) const {
  return std::find(fetch_mlvalue_idxs_.begin(), fetch_mlvalue_idxs_.end(), ort_value_idx) != fetch_mlvalue_idxs_.end();
}

ExecutionFrame::ExecutionFrame(const std::vector<int>& feed_mlvalue_idxs, const std::vector<OrtValue>& feeds,
                               const std::vector<int>& fetch_mlvalue_idxs, const std::vector<OrtValue>& fetches,
                               const std::unordered_map<size_t, IExecutor::CustomAllocator>& fetch_allocators,
                               const SessionState& session_state)
    : IExecutionFrame(session_state.GetOrtValueNameIdxMap(), session_state.GetNodeIndexInfo(), fetch_mlvalue_idxs),
      session_state_(session_state),
      mem_patterns_(nullptr),
      planner_(nullptr) {
  Init(feed_mlvalue_idxs, feeds, session_state.GetInitializedTensors(), fetches);

  // map the custom allocators to ort_value_idx entries
  if (!fetch_allocators.empty()) {
    for (size_t idx = 0, end = fetch_mlvalue_idxs.size(); idx < end; ++idx) {
      int ort_value_idx = fetch_mlvalue_idxs[idx];

      auto custom_alloc_entry = fetch_allocators.find(idx);
      if (custom_alloc_entry != fetch_allocators.cend()) {
        custom_allocators_[ort_value_idx] = custom_alloc_entry->second;
      }
    }
  }

  // If the session enable memory pattern optimization
  // and we have execution plan generated, try to setup
  // memory pattern optimization.
  if (session_state.GetEnableMemoryPattern() && session_state.GetExecutionPlan()) {
    std::vector<std::reference_wrapper<const TensorShape>> input_shapes;
    bool all_tensors = true;
    // Reserve mem to avoid re-allocation.
    input_shapes.reserve(feeds.size());
    for (const auto& feed : feeds) {
      if (!(feed.IsTensor())) {
        all_tensors = false;
        break;
      }
      auto& tensor = feed.Get<Tensor>();
      input_shapes.push_back(std::cref(tensor.Shape()));
    }

    //if there are some traditional ml value type in inputs disable the memory pattern optimization.
    if (all_tensors) {
      mem_patterns_ = session_state.GetMemoryPatternGroup(input_shapes, feed_mlvalue_idxs, inferred_shapes_);
      // if no existing patterns, generate one in this executionframe
      if (!mem_patterns_) {
        planner_ = onnxruntime::make_unique<OrtValuePatternPlanner>(*session_state.GetExecutionPlan());
      } else {
        // pre-allocate the big chunk requested in memory pattern.
        // all the internal kernel's input/output tensors will be allocated on these buffer.
        for (size_t i = 0; i < mem_patterns_->locations.size(); i++) {
          const auto& location = mem_patterns_->locations[i];
          ORT_ENFORCE(buffers_.find(location) == buffers_.end());
          if (mem_patterns_->patterns[i].PeakSize() > 0) {
            AllocatorPtr alloc = GetAllocator(location);
            void* buffer = nullptr;
            // it's possible we can't allocate the large block. if we have memory patterns we know we have successfully
            // executed once before, so if there's an arena involved it probably has smaller blocks available.
            // due to that we can still run and use those blocks (inside the arena logic) instead of one large one.
            // it's less efficient (the arena will add some overhead to coalesce individual allocations
            // back into blocks on 'free'), but better than failing completely.
            ORT_TRY {
              auto peak_size = mem_patterns_->patterns[i].PeakSize();
              // Planning of one memory type should only happen once.
              ORT_ENFORCE(
                  static_activation_memory_sizes_in_byte_.find(location.name) ==
                      static_activation_memory_sizes_in_byte_.end(),
                  "Memory type ",
                  location.name,
                  " should only appear once.");
              // static_activation_memory_in_bytes_ is max virtual memory size the planner computes.
              // Memory dynamically allocated when executing kernels is not recorded using this field.
              static_activation_memory_sizes_in_byte_[location.name] = peak_size;
              buffer = alloc->Alloc(peak_size);
              // handle allocator that doesn't throw
              if (buffer == nullptr) {
                // INFO level as this may fire on every run and there may not be much a user can do
                LOGS(session_state_.Logger(), INFO) << "Allocation of memory pattern buffer for "
                                                    << location.ToString() << " returned nullptr";
              }
            }
            ORT_CATCH(const OnnxRuntimeException& ex) {
              ORT_HANDLE_EXCEPTION([&]() {
                LOGS(session_state_.Logger(), INFO) << "Allocation of memory pattern buffer for "
                                                    << location.ToString() << " failed. Error:" << ex.what();
              });
            }

            if (buffer != nullptr) {
              buffers_[location] = BufferUniquePtr(buffer, alloc);
            }

            // log size of activation. Keep it commented out for now to avoid log flooding.
            // VLOGS(session_state_.Logger(), 1) << "**** Allocated memory for activations, size: " <<mem_patterns_->patterns[i].PeakSize();
          }
        }
      }
    }
  }
}

ExecutionFrame::~ExecutionFrame() = default;

Status ExecutionFrame::CopyTensor(const Tensor& src, Tensor& dest) const {
  return session_state_.GetDataTransferMgr().CopyTensor(src, dest);
}

Status ExecutionFrame::AllocateMLValueTensorSelfOwnBuffer(OrtValue& ort_value, int ort_value_index,
                                                          MLDataType element_type, const OrtMemoryInfo& location,
                                                          const TensorShape& shape, bool create_fence) {
  return AllocateMLValueTensorSelfOwnBufferHelper(ort_value, ort_value_index, element_type, location, shape,
                                                  create_fence);
}

Status ExecutionFrame::AllocateMLValueTensorSelfOwnBufferHelper(OrtValue& ort_value, int ort_value_index,
                                                                MLDataType element_type,
                                                                const OrtMemoryInfo& location,
                                                                const TensorShape& shape, bool create_fence) {
  if (ort_value_index == NodeIndexInfo::kInvalidEntry) {
    return Status(ONNXRUNTIME, FAIL, "Trying to allocate memory for unused optional inputs/outputs");
  }

  size_t size;
  int64_t len = shape.Size();
  if (len < 0) {
    return Status(ONNXRUNTIME, INVALID_ARGUMENT, "Tensor shape cannot contain any negative value");
  }
  if (static_cast<uint64_t>(len) > std::numeric_limits<size_t>::max()) {
    return Status(ONNXRUNTIME, INVALID_ARGUMENT, "Tensor shape is too large");
  }
<<<<<<< HEAD
  if (!IAllocator::CalcMemSizeForArrayWithAlignment<256>(static_cast<size_t>(len), element_type->Size(), &size)) {
=======
  if (!IAllocator::CalcMemSizeForArrayWithAlignment<kAllocAlignment>(static_cast<size_t>(len), element_type->Size(), &size)) {
>>>>>>> eb5c1f0f
    return Status(ONNXRUNTIME, FAIL, "size overflow");
  }

  // Lazily get the allocator only if needed.
  AllocatorPtr alloc = nullptr;

  // create fence if needed
  if (create_fence) {
    ORT_ENFORCE(ort_value.Fence() == nullptr);
    alloc = GetAllocator(location);
    FencePtr f = alloc->CreateFence(&session_state_);
    // it is OK to have fence been nullptr if the execution provider has no async execution,
    // and allocator::CreateFence returns nullptr
    ort_value.SetFence(f);
  }

  // if we have pre-calculated memory pattern, and the ort_value is not output mlvalue
  // try to allocated on pre-allocated big chunk.
  const auto& per_alloc_plan = GetAllocationPlan(ort_value_index);

  if (mem_patterns_ && per_alloc_plan.alloc_kind != AllocKind::kAllocateOutput) {
    auto pattern = mem_patterns_->GetPatterns(location);
    if (pattern) {
      auto block = pattern->GetBlock(ort_value_index);
      // if block not found, fall back to default behavior
      if (block) {
        auto it = buffers_.find(location);
        if (it != buffers_.end()) {
          // if the block is not correct, log message then fall back to default behavior
          if (block->size_ == size) {
            void* buffer = it->second.get();
            auto status = AllocateTensorWithPreAllocateBufferHelper(
                ort_value, static_cast<void*>(static_cast<char*>(buffer) + block->offset_), element_type, location,
                shape);
            return status;
          } else {
            // the block size may vary especially if the model has NonZero ops, or different sequence lengths are
            // fed in, so use VERBOSE as the log level as it's expected.
            // TODO: Should we re-use the block if the size is large enough? Would probably need to allow it
            // to be freed if the size difference was too large so our memory usage doesn't stick at a high water mark
            LOGS(session_state_.Logger(), VERBOSE) << "For ort_value with index: " << ort_value_index
                                                   << ", block in memory pattern size is: " << block->size_
                                                   << " but the actually size is: " << size
                                                   << ", fall back to default allocation behavior";
          }
        }
        // else { we couldn't allocate the large block for the buffer so we didn't insert an entry }
      }
    }
  }

  //no memory pattern, or the pattern is not correct.
  if (!alloc) alloc = GetAllocator(location);
  std::unique_ptr<Tensor> p_tensor = onnxruntime::make_unique<Tensor>(element_type, shape, alloc);

  {
    auto ml_tensor = DataTypeImpl::GetType<Tensor>();
    ort_value.Init(p_tensor.release(), ml_tensor, ml_tensor->GetDeleteFunc());
  }

  // trace the memory allocation.
  // don't trace the memory allocation on string tensors, as it need
  // placement new, we don't support it in memory pattern optimization.
  if (!utils::IsDataTypeString(element_type)) {
    TraceAllocate(ort_value_index, size);
  }

  {
    // This code block is not thread-safe.
    // Dynamic activation size would be accessed by multiple threads
    // if parallel executor is used.
    std::unique_lock<std::mutex> lock(mtx_);
    dynamic_activation_memory_sizes_in_byte_[location.name] += size;
  }

  return Status::OK();
}

Status ExecutionFrame::AllocateMLValueTensorPreAllocateBuffer(OrtValue& ort_value, int ort_value_index_reuse,
                                                              MLDataType element_type, const OrtMemoryInfo& location,
                                                              const TensorShape& shape, bool create_fence) {
  OrtValue& ort_value_reuse = GetMutableMLValue(ort_value_index_reuse);

  auto* reuse_tensor = ort_value_reuse.GetMutable<Tensor>();
  auto buffer_num_elements = reuse_tensor->Shape().Size();
  auto required_num_elements = shape.Size();

  // check number of elements matches. shape may not be an exact match (e.g. Reshape op)
  if (buffer_num_elements != required_num_elements) {
    // could be an allocation planner bug (less likely) or the model incorrectly uses something like 'None'
    // as a dim_param, or -1 in dim_value in multiple places making the planner think those shapes are equal.
    auto message = onnxruntime::MakeString(
        "Shape mismatch attempting to re-use buffer. ",
        reuse_tensor->Shape(), " != ", shape,
        ". Validate usage of dim_value (values should be > 0) and "
        "dim_param (all values with the same string should equate to the same size) in shapes in the model.");

    // be generous and use the buffer if it's large enough. log a warning though as it indicates a bad model
    if (buffer_num_elements >= required_num_elements) {
      // View Operator is reusing the buffer bigger than the required size.
      // Disabling warning message for now. The op is in the process of being deprecated.
#ifndef ENABLE_TRAINING
      LOGS(session_state_.Logger(), WARNING) << message;
#endif
    } else {
      return ORT_MAKE_STATUS(ONNXRUNTIME, FAIL, message);
    }
  }

  void* reuse_buffer = reuse_tensor->MutableDataRaw();

  // create fence on reused ort_value if needed
  // TODO: differentiate reuse and alias, by add AllocKind::kAlias?
  if (create_fence && ort_value_reuse.Fence() == nullptr) {
    FencePtr f = GetAllocator(location)->CreateFence(&session_state_);
    ort_value_reuse.SetFence(f);
  }

  // reused OrtValue share the same fence
  ort_value.ShareFenceWith(ort_value_reuse);
  return AllocateTensorWithPreAllocateBufferHelper(ort_value, reuse_buffer, element_type, location, shape);
}

Status ExecutionFrame::AllocateTensorWithPreAllocateBufferHelper(OrtValue& ort_value, void* pBuffer,
                                                                 MLDataType element_type,
                                                                 const OrtMemoryInfo& location,
                                                                 const TensorShape& shape) {
  auto ml_tensor = DataTypeImpl::GetType<Tensor>();
  auto p_tensor = onnxruntime::make_unique<Tensor>(element_type, shape, pBuffer, location);
  ort_value.Init(p_tensor.release(), ml_tensor, ml_tensor->GetDeleteFunc());

  return Status::OK();
}

static Status AllocateTraditionalMLValue(OrtValue& ort_value, const NonTensorTypeBase& type) {
  auto creator = type.GetCreateFunc();
  ort_value.Init(creator(), &type, type.GetDeleteFunc());
  return Status::OK();
}

static Status AllocateTensorSequence(OrtValue& ort_value) {
  auto ml_tensor_sequence = DataTypeImpl::GetType<TensorSeq>();
  auto p_tensor_sequence = onnxruntime::make_unique<TensorSeq>();
  ort_value.Init(p_tensor_sequence.release(), ml_tensor_sequence, ml_tensor_sequence->GetDeleteFunc());

  return Status::OK();
}

static Status AllocateSparseTensor(MLValue& mlvalue, const DataTypeImpl& ml_type, AllocatorPtr allocator,
                                   const TensorShape& shape, size_t nnz, bool create_fence,
                                   const SessionState& session_state) {
  auto element_type = ml_type.AsSparseTensorType()->GetElementType();
  auto sparse = onnxruntime::make_unique<SparseTensor>(element_type, shape, nnz, allocator);
  auto deleter = DataTypeImpl::GetType<SparseTensor>()->GetDeleteFunc();
  mlvalue.Init(sparse.release(), DataTypeImpl::GetType<SparseTensor>(), deleter);

  // create fence if needed
  if (create_fence) {
    ORT_ENFORCE(mlvalue.Fence() == nullptr);
    FencePtr f = allocator->CreateFence(&session_state);
    mlvalue.SetFence(f);
  }

  return Status::OK();
}

// This method is not thread safe!
Status ExecutionFrame::AllocateAsPerAllocationPlan(OrtValue& ort_value, int ort_value_index, const TensorShape* shape,
                                                   size_t nnz) {
  const SequentialExecutionPlan* p_seq_exec_plan = session_state_.GetExecutionPlan();
  const auto& alloc_plan = p_seq_exec_plan->allocation_plan;
  ORT_ENFORCE(ort_value_index >= 0 && static_cast<size_t>(ort_value_index) < alloc_plan.size());
  const auto& per_alloc_plan = alloc_plan[ort_value_index];

  const auto& alloc_info = per_alloc_plan.location;
  const auto* ml_type = per_alloc_plan.value_type;
  if (ml_type == nullptr) {
    return Status(
        ONNXRUNTIME, INVALID_ARGUMENT,
        "Tried to allocate without valid type information, ort_value index=" + std::to_string(ort_value_index));
  }

  // if there is a custom allocator for this ort_value_index, call it to do the allocation
  auto custom_alloc_entry = custom_allocators_.find(ort_value_index);
  if (custom_alloc_entry != custom_allocators_.cend()) {
    ORT_ENFORCE(shape, "We don't expect custom allocators for non-tensor types, so a shape is mandatory here.");
    bool allocated = false;
    // see if custom allocator can handle allocation
    auto status = (custom_alloc_entry->second)(*shape, alloc_info, ort_value, allocated);
    if (allocated || !status.IsOK())
      return status;
  }

  if (ml_type->IsTensorType()) {
    ORT_ENFORCE(shape, "Allocation of tensor types requires a shape.");

    // tensors
    const auto* ml_data_type = static_cast<const TensorTypeBase*>(ml_type)->GetElementType();

    AllocKind alloc_kind = per_alloc_plan.alloc_kind;
    switch (alloc_kind) {
      // Right now for kAllocate and kAllocateOutput we are using same approach.
      // In the future we may want to have different way to handle it.
      case AllocKind::kAllocateOutput:
      case AllocKind::kAllocate: {
        ORT_RETURN_IF_ERROR(AllocateMLValueTensorSelfOwnBuffer(ort_value, ort_value_index, ml_data_type, alloc_info,
                                                               *shape, per_alloc_plan.create_fence_if_async));
        break;
      }
      case AllocKind::kReuse: {
        int reuse_mlvalue_index = per_alloc_plan.reused_buffer;

        // In case OrtRunOptions.only_execute_path_to_fetches == true, it is possible that 'reuse_value'
        // is not allocated (its upstream op is not executed due to the option).
        // In this case we need to allocate 'reuse_value' and then let 'ort_value' to reuse it.
        OrtValue& reuse_value = GetMutableMLValue(reuse_mlvalue_index);
        if (!reuse_value.IsAllocated()) {
          ORT_RETURN_IF_ERROR(AllocateAsPerAllocationPlan(reuse_value, reuse_mlvalue_index, shape, nnz));
        }
        ORT_RETURN_IF_ERROR(AllocateMLValueTensorPreAllocateBuffer(
            ort_value, reuse_mlvalue_index, ml_data_type, alloc_info, *shape, per_alloc_plan.create_fence_if_async));
        break;
      }
      case AllocKind::kShare: {
        int reuse_mlvalue_index = per_alloc_plan.reused_buffer;
        // copy at the OrtValue level so the shared_ptr for the data is shared between the two OrtValue instances
        ort_value = GetMutableMLValue(reuse_mlvalue_index);
        break;
      }
      default: {
        std::ostringstream ostr;
        ostr << "Invalid allocation kind: " << static_cast<std::underlying_type<AllocKind>::type>(alloc_kind);
        return Status(ONNXRUNTIME, FAIL, ostr.str());
      }
    }

    return Status::OK();
  } else if (ml_type->IsSparseTensorType()) {
    return AllocateSparseTensor(ort_value, *ml_type, GetAllocator(alloc_info),
                                *shape, nnz, per_alloc_plan.create_fence_if_async, session_state_);
  } else if (ml_type->IsTensorSequenceType()) {
    return AllocateTensorSequence(ort_value);
  } else {
    return AllocateTraditionalMLValue(ort_value, *static_cast<const NonTensorTypeBase*>(ml_type));
  }
}

AllocatorPtr ExecutionFrame::GetAllocatorImpl(const OrtMemoryInfo& info) const {
  return session_state_.GetAllocator(info);
}

// This method is not thread safe!
// Return S_OK and nullptr if index map to an value that is an unused optional input/output
Status ExecutionFrame::CreateNodeOutputMLValueImpl(OrtValue& ort_value, int ort_value_idx,
                                                   const TensorShape* shape, size_t nnz) {
  return AllocateAsPerAllocationPlan(ort_value, ort_value_idx, shape, nnz);
}

Status ExecutionFrame::ReleaseMLValueImpl(int ort_value_idx) {
  ORT_RETURN_IF_ERROR(IExecutionFrame::ReleaseMLValueImpl(ort_value_idx));
  TraceFree(ort_value_idx);
  return Status::OK();
}

const AllocPlanPerValue& ExecutionFrame::GetAllocationPlan(int ort_value_idx) {
  const SequentialExecutionPlan* p_seq_exec_plan = session_state_.GetExecutionPlan();
  const auto& alloc_plan = p_seq_exec_plan->allocation_plan;
  ORT_ENFORCE(ort_value_idx >= 0 && static_cast<size_t>(ort_value_idx) < alloc_plan.size());
  return alloc_plan[ort_value_idx];
}

void ExecutionFrame::TraceAllocate(int ort_value_idx, size_t size) {
  if (planner_) {
    // don't trace the output tensors.
    auto& allocation_plan = GetAllocationPlan(ort_value_idx);
    if (allocation_plan.alloc_kind == AllocKind::kAllocateOutput) return;
    auto status = planner_->TraceAllocation(ort_value_idx, size);
    if (!status.IsOK())
      LOGS(session_state_.Logger(), WARNING) << "TraceAllocation for ort_value_idx=" << ort_value_idx
                                             << " size=" << size << " failed: " << status.ErrorMessage();
  }
}

void ExecutionFrame::TraceFree(int ort_value_idx) {
  // don't trace free on output tensors.
  if (planner_ && !IsOutput(ort_value_idx)) {
    const SequentialExecutionPlan* p_seq_exec_plan = session_state_.GetExecutionPlan();
    const auto& alloc_plan = p_seq_exec_plan->allocation_plan;
    ORT_ENFORCE(ort_value_idx >= 0 && static_cast<size_t>(ort_value_idx) < alloc_plan.size());
    const auto& per_alloc_plan = alloc_plan[ort_value_idx];

    // only trace tensors
    auto ml_type = per_alloc_plan.value_type;
    if (ml_type->IsTensorType()) {
      // tensors
      auto ml_data_type = static_cast<const TensorTypeBase*>(ml_type)->GetElementType();
      // don't trace string tensors
      if (!utils::IsDataTypeString(ml_data_type)) {
        auto status = planner_->TraceFree(ort_value_idx);
        if (!status.IsOK()) {
          LOGS(session_state_.Logger(), WARNING)
              << "TraceFree for ort_value_idx=" << ort_value_idx << " failed: " << status.ErrorMessage();
        }
      }
    }
  }
}

// generate memory pattern based on the tracing of memory allocation/free in current execution
// return error if the planner is not setup.
Status ExecutionFrame::GeneratePatterns(MemoryPatternGroup* out) const {
  if (!planner_) {
    return Status(ONNXRUNTIME, FAIL, "Memory pattern planner is not enabled on this execution framework.");
  }

  return planner_->GeneratePatterns(out);
}

bool ExecutionFrame::TryGetInferredShape(int index, TensorShape& shape) const {
  // NodeArg index to OrtValue index.
  int ort_value_idx = GetNodeIdxToMLValueIdx(index);

  // Check if index is valid.
  if (ort_value_idx == NodeIndexInfo::kInvalidEntry) {
    return false;
  }

  // Search for inferred shape.
  // If inferred shape is found, it's assigned to "shape" so that caller can use it.
  auto it = inferred_shapes_.find(ort_value_idx);
  if (it != inferred_shapes_.end()) {
    shape = it->second;
    return true;
  }

  // Tell the caller if the search is successful or not.
  return false;
}

}  // namespace onnxruntime<|MERGE_RESOLUTION|>--- conflicted
+++ resolved
@@ -329,11 +329,7 @@
   if (static_cast<uint64_t>(len) > std::numeric_limits<size_t>::max()) {
     return Status(ONNXRUNTIME, INVALID_ARGUMENT, "Tensor shape is too large");
   }
-<<<<<<< HEAD
-  if (!IAllocator::CalcMemSizeForArrayWithAlignment<256>(static_cast<size_t>(len), element_type->Size(), &size)) {
-=======
   if (!IAllocator::CalcMemSizeForArrayWithAlignment<kAllocAlignment>(static_cast<size_t>(len), element_type->Size(), &size)) {
->>>>>>> eb5c1f0f
     return Status(ONNXRUNTIME, FAIL, "size overflow");
   }
 
