--- conflicted
+++ resolved
@@ -1405,7 +1405,6 @@
     std::vector<EdgeShapes> GetOutputShapes(const MLShapeInferenceContext& shapeInfo) const;
 };
 
-<<<<<<< HEAD
 class MultiHeadAttentionHelper
 {
 public:
@@ -1438,8 +1437,6 @@
     std::vector<int32_t> m_qkvHiddenSizes;
 };
 
-=======
->>>>>>> 60cc082f
 class SkipLayerNormHelper
 {
 public:
