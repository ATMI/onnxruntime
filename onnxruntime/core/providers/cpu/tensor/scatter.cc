--- conflicted
+++ resolved
@@ -4,11 +4,6 @@
 //https://github.com/onnx/onnx/blob/main/docs/Operators.md#Scatter
 #include <type_traits>
 #include <core/common/safeint.h>
-<<<<<<< HEAD
-
-#include "gsl/gsl"
-=======
->>>>>>> 2de883c5
 
 #include "core/common/common.h"
 #include "core/common/narrow.h"
@@ -178,17 +173,10 @@
   const auto& input_data_shape = data_input.Shape();
   const auto* indices_data_raw = indices_input.Data<TIndex>();
   const auto num_indices = indices_input.Shape().Size();
-<<<<<<< HEAD
-  const auto axis_dim_limit = input_data_shape[gsl::narrow<size_t>(axis)];
-
-  std::vector<int64_t> indices_data_result;
-  indices_data_result.reserve(gsl::narrow<size_t>(num_indices));
-=======
   const auto axis_dim_limit = input_data_shape[narrow<size_t>(axis)];
 
   std::vector<int64_t> indices_data_result;
   indices_data_result.reserve(narrow<size_t>(num_indices));
->>>>>>> 2de883c5
 
   for (int64_t i = 0; i < num_indices; ++i) {
     const int64_t idx = static_cast<int64_t>(indices_data_raw[i]);
@@ -276,22 +264,14 @@
     // We start at num_dims - 2 because we already pre-populated
     // the last element above
     for (auto i = int64_t(num_dims - 2); i >= 0; --i) {
-<<<<<<< HEAD
-      dim_block_size[gsl::narrow<size_t>(i)] = input_data_shape[SafeInt<size_t>(i) + 1] * dim_block_size[SafeInt<size_t>(i) + 1];
-=======
       dim_block_size[narrow<size_t>(i)] = input_data_shape[SafeInt<size_t>(i) + 1] * dim_block_size[SafeInt<size_t>(i) + 1];
->>>>>>> 2de883c5
     }
   }
 
   const auto* update_data = static_cast<const Tdata*>(updates_input->DataRaw());
   // For every update we compute the destination offset and copy it there
   for (int64_t index = 0; index < num_indices;) {
-<<<<<<< HEAD
-    const auto axis_idx = indices_data[gsl::narrow<size_t>(index)];
-=======
     const auto axis_idx = indices_data[narrow<size_t>(index)];
->>>>>>> 2de883c5
 
     // Compute the offset
     // See comments above for dim_block_size
@@ -299,15 +279,9 @@
     for (size_t i = 0; i < num_dims; ++i) {
       if (i == size_t(axis)) {
         // replace the counter with the update index for this dim
-<<<<<<< HEAD
-        dst_offset += gsl::narrow<size_t>(axis_idx * dim_block_size[gsl::narrow<size_t>(i)]);
-      } else {
-        dst_offset += gsl::narrow<size_t>(dim_counters[gsl::narrow<size_t>(i)] * dim_block_size[gsl::narrow<size_t>(i)]);
-=======
         dst_offset += narrow<size_t>(axis_idx * dim_block_size[narrow<size_t>(i)]);
       } else {
         dst_offset += narrow<size_t>(dim_counters[narrow<size_t>(i)] * dim_block_size[narrow<size_t>(i)]);
->>>>>>> 2de883c5
       }
     }
 
@@ -319,25 +293,15 @@
     // Increment counters
     // See comments for dim_counters above
     for (auto i = int64_t(num_dims - 1); i >= 0; --i) {
-<<<<<<< HEAD
-      auto v = ++dim_counters[gsl::narrow<size_t>(i)];
-      assert(v <= upd_shape[gsl::narrow<size_t>(i)]);
-      if (v < upd_shape[gsl::narrow<size_t>(i)]) {
-=======
       auto v = ++dim_counters[narrow<size_t>(i)];
       assert(v <= upd_shape[narrow<size_t>(i)]);
       if (v < upd_shape[narrow<size_t>(i)]) {
->>>>>>> 2de883c5
         // No carry, done
         break;
       }
       // No carry for the most significant dim
       assert(i > 0);
-<<<<<<< HEAD
-      dim_counters[gsl::narrow<size_t>(i)] = 0;
-=======
       dim_counters[narrow<size_t>(i)] = 0;
->>>>>>> 2de883c5
     }
   }
   return Status::OK();
